import numpy as np
import torch
from scoutNd.objective_function import *
<<<<<<< HEAD
from scoutNd.viz import variable_evolution
=======
>>>>>>> 1ed84f2d
import matplotlib.pyplot as plt
from copy import deepcopy
import sys
import time
datetime = time.strftime("%Y%m%d-%H%M%S")



class Stochastic_Optimizer():
    """Class that encapsulates all the optimization parameters.

    """

    def __init__(self, objective: ObjectiveAbstract, **kwargs:dict):
        """Initializer
        kwargs can take the following parameters:
        - initial_val: np.ndarray
            Starting point of the optimization algorithm.
        - natural_gradients: bool
            If True, natural gradients are used.
        - verbose: bool
            If True, the optimizer will print the output.
        - tolerance_L_x: float
            Tolerance of L(x) per lambda.
        - tolerance_sigma: float
            Tolerance of sigma^2.
        
        Parameters
        ----------
        objective : ObjectiveAbstract
            Object of type ObjectiveAbstract that contains all the information about the function and constraints.
        """
        self.objective = objective
        self.dim = self.objective.dim
        if 'initial_val' in kwargs.keys():
            self.set_initial_val(kwargs['initial_val'])
            print(f'Initial values are set to {kwargs["initial_val"]}')
        else:
            x0 = np.ones(2*self.dim)
            x0[self.dim:] = -1
            self.set_initial_val(x0)
            print(f'Initial values are set to default value: {x0}')
        self.stored_results = [self.initial_val] # stores evolution of thetas
        self.stored_f_x = [] # stores evolution of f(x) i.e obj + lambda_i c_i(x)
        self.stored_objective_mean = []
        self.stored_constraints_mean = []
        self.stored_lambdas = []
        self.optimizer = None
        self.iteration = 0
        if 'natural_gradients' in kwargs.keys():
            self.natural_gradients = kwargs['natural_gradients']
            print("Natural gradients are being used")
        else:
            self.natural_gradients = False
            print("Natural gradients are not being used")
        if 'verbose' in kwargs.keys():
            self.verbose = kwargs['verbose']
            if self.verbose:
                print("Verbose mode is on.")
        else:
            self.verbose = False
            print("Verbose mode is off.")

        # set tolerance for a given lambda 
        # if 'tolerance_L_x' in kwargs.keys():
        #     self.tolerance_L_x = kwargs['tolerance_L_x']
        # else:
        #     self.tolerance_L_x = 1e-04
        #     print(f'L_2 norm Tolerance of L(x) per lambda is set to {self.tolerance_L_x}')
        if 'tolerance_theta' in kwargs.keys():
            self.tolerance_theta = kwargs['tolerance_theta']
            print(f'RMSE Tolerance of theta is set to {self.tolerance_theta}')
        else:
            self.tolerance_theta = 1e-04
            print(f'RMSE Tolerance of theta is set to default value: {self.tolerance_theta}')
        
        # set tolerance for sigma^2
        if 'tolerance_sigma' in kwargs.keys():
            self.tolerance_sigma = kwargs['tolerance_sigma']
            print(f'L_2 norm Tolerance of sigma^2 is set to {self.tolerance_sigma}')
        else:
            self.tolerance_sigma = 5e-03
            print(f'L_2 norm Tolerance of sigma^2 is set to default value: {self.tolerance_sigma}')
        
        # set tolerance for constraints
        if 'tol_constraints' in kwargs.keys():
            self.tol_constraints = kwargs['tol_constraints']
            print(f'Min value of constraints for inner-loop termination is set to {self.tol_constraints}')
        else:
            self.tol_constraints = 1e-03
            print(f'Min value of constraints for inner-loop is set to default value:{self.tol_constraints}')

    def set_initial_val(self, initial_val:np.ndarray):
        """_summary_

        Parameters
        ----------
        initial_val : np.ndarray
            Starting point of the optimization algorithm.
        """
        assert len(initial_val) == 2*self.dim, 'Incorrect length of initial values, it should be equal to 2*dim'
        self.initial_val = torch.tensor(initial_val, requires_grad=True)
        self.parameters = [self.initial_val] # TODO: transfer it to objective. This does not make sense in optimizer

    def create_optimizer(self, name_optimizer:str, **optimizer_parameters:dict):
        name_optimizer = name_optimizer.lower()
        if name_optimizer == 'adam':
            self.optimizer = torch.optim.Adam(self.parameters, **optimizer_parameters)
        elif name_optimizer == 'adadelta':
            self.optimizer = torch.optim.Adadelta(self.parameters, **optimizer_parameters)
        elif name_optimizer == 'adagrad':
            self.optimizer = torch.optim.Adagrad(self.parameters, **optimizer_parameters)
        elif name_optimizer == 'adamw':
            self.optimizer = torch.optim.AdamW(self.parameters, **optimizer_parameters)
        elif name_optimizer == 'adamax':
            self.optimizer = torch.optim.Adamax(self.parameters, **optimizer_parameters)
        elif name_optimizer == 'asgd':
            self.optimizer = torch.optim.ASGD(self.parameters, **optimizer_parameters)
        elif name_optimizer == 'nadam':
            self.optimizer = torch.optim.NAdam(self.parameters, **optimizer_parameters)
        elif name_optimizer == 'radam':
            self.optimizer = torch.optim.RAdam(self.parameters, **optimizer_parameters)
        elif name_optimizer == 'rmsprop':
            self.optimizer = torch.optim.RMSprop(self.parameters, **optimizer_parameters)
        elif name_optimizer == 'rprop':
            self.optimizer = torch.optim.Rprop(self.parameters, **optimizer_parameters)
        elif name_optimizer == 'SGD':
            self.optimizer = torch.optim.SGD(self.parameters, **optimizer_parameters)
        else:
            raise NotImplementedError('Either the name of optimizer is wrong or it is not yet implemented in the code')

    def optimize_fixed_lambda(self, log_lambdas:np.ndarray, num_steps_per_lambda:int):
        """Performs optimization for fix value of lambdas for the given number of steps. This is the inner loop of the optimization.
        Synchronous to the "unconstrained_optmization" function below. Changes made here should be replicated there.

        Parameters
        ----------
        log_lambdas : np.ndarray
            The exponential logarithm of the penalty scaling factor.
        num_steps_per_lambda : int
            Number of optimization steps with fixed value of lambdas.
        """
        theta_norm_convergance_criterion = False
        condition_1 = False
        self.objective.update_lambdas(log_lambdas)
        for i in range(num_steps_per_lambda):
            val, grad = self.objective.function_wrapper(self.parameters[0])
            if self.natural_gradients:
                grad = self._get_fim_adjusted_gradient(self.parameters[0][self.dim:].detach().numpy(), grad)
            self.parameters[0].grad = torch.tensor(grad) # Tis could be problemtic in GPUs when device is not set correctly
            #self.optimizer.step()
            self.stored_results.append(deepcopy(self.parameters[0])) # storing thetas
            self.stored_f_x.append(val) # storing f(x) values
            self.stored_objective_mean.append(self.objective.objective_value)
            self.stored_constraints_mean.append(self.objective.constrain_values)
            self.stored_lambdas.append(self.objective.lambdas)
            # keep adding the iteration number
            self.iteration+=1 # FIM kicks in after a certain value of iteration.

            # print the output
            if self.verbose and i%25 == 0:
                with torch.no_grad():
                    rms_sigma_square = torch.sqrt(torch.mean(torch.square(torch.exp(self.parameters[0][self.dim:]))))
                print(
                f'Iteration: {self.iteration}, '
                f'lambdas: {self.objective.lambdas}, '
                f'L(x): {val}, '
                f'f(x): {self.objective.objective_value}, '
                f'C(x) : {self.objective.constrain_values}, '
                f'theta_mean : {self.stored_results[-1][:self.dim]}, '
                f'theta_beta : {self.stored_results[-1][self.dim:]}, '
                f'rms_sigma_square : {rms_sigma_square.item()}'
            )
                
            # take gradient step
            self.optimizer.step()
            # convergance criterion here
            # if ||f_x -f_x_prev|| < 1e-06 break
            #if len(self.stored_f_x) > 1 and np.linalg.norm(val - self.stored_f_x[-2]) <= self.tolerance_L_x:

            # break condition 1: 20 iterations have passed and each entry of the constraint is more than the tolearnce. meaning lambda is not able to decrease the constraint. this wouldnt be triggered when
            # we start from constraint satisfaction region
            #if i > 20 and all(val > self.tol_constraints for val in self.stored_constraints_mean[-10:]):
            # if any of the last 10 values of the constraints after 20 iterations are greater than the tolerance, then break
            if i > 20 and all(any(v > self.tol_constraints for v in val) for val in self.stored_constraints_mean[-10:]):
            #if self.iteration > 20 and np.linalg.norm(self.stored_constraints_mean[-5:]) > self.tol_constraints:
                condition_1 = True
                print(f"-------------------------------------------\n"
                f"Inner loop termination criterion 1. The Lambda is not enough and needs to be increased. iteration number j: {i} for the lambda : {self.objective.lambdas}\n"
                f"-------------------------------------------\n")
                break
                

            # break condition 2: if || theta_i - theta_i-1|| < tol break
            if len(self.stored_results) >2:
                with torch.no_grad():
                    # write RMSe with torch
                    rmse = torch.sqrt(torch.mean(torch.square(self.stored_results[-1][:self.dim] - self.stored_results[-2][:self.dim]))) 
                if rmse.item() <= self.tolerance_theta:
                    # print(f"----------------------------------------\n"
                    # f"L2 error of L(x) (augmented objective) convergance criterion met at iteration: {self.iteration} for lambda : {self.objective.lambdas} with norm: {np.linalg.norm(val - self.stored_f_x[-2])} \n"
                    #     f"----------------------------------------\n")
                    print(f"----------------------------------------\n"
                    f"Inner loop termination condition 2. RMSE of mean(x) convergance criterion met at iteration # j: {i} for lambda : {self.objective.lambdas} with RMSE: {rmse.item()} \n"
                        f"----------------------------------------\n")
                    theta_norm_convergance_criterion = True
                    break
        if theta_norm_convergance_criterion==False and condition_1 ==False:
            print(f"-------------------------------------------\n"
              f"Inner loop termination condition 3. Total no. of iterations crtirion met. The maximum number of inner-loop iterations : {num_steps_per_lambda} is reached for the given lambda : {self.objective.lambdas}\n"
              f"-------------------------------------------\n")

                
    
    def _get_fim_adjusted_gradient(self, phi:np.ndarray, grad:np.ndarray):
        """Computes the adjusted gradient using the Fisher information matrix.

        Parameters
        ----------
        phi : np.ndarray
            sigma**2  = e^(2*phi)
        grad : np.ndarray [2d,1]
            Gradient of the objective function.

        Returns
        -------
        np.ndarray
            Adjusted gradient.
        """
        assert phi.shape == (self.dim,), 'Incorrect shape of phi'
        assert grad.shape == (2*self.dim,), 'Incorrect shape of grad'
        fim = self._fisher_information_matrix(phi)

        # --- by preinverting the matrix
        fim_inv = np.matrix(fim).I
        tilda_grad_U = np.matmul(fim_inv, grad).base # to return an array instead of matrix

        # --- by solving the linear system
        #tilda_grad_U_ = np.linalg.solve(fim, grad)
        return tilda_grad_U
    
    def _fisher_information_matrix(self,phi):
        """Computes the Fisher information matrix.

        Parameters
        ----------
        phi : np.ndarray 
            sigma**2  = e^(2*phi)

        Returns
        -------
        np.ndarray
            Fisher information matrix.
        """
        assert phi.shape == (self.dim,), 'Incorrect shape of phi'
        tmp = np.exp(-2*phi)
        fisher_diag = np.hstack((tmp,2*np.ones(self.dim)))
        fim = np.diag(fisher_diag)

        # adding damped fim here
        fim_dampening_coeff = 1e-1
        #dampening_coeff_lower_bound = 1e-8
        dampening_coeff_lower_bound = 1e-5
        #fim_decay_start = 50
        fim_decay_start = 100
        if self.iteration > fim_decay_start:
            tmp = fim_dampening_coeff*np.exp(-(self.iteration - fim_decay_start)/fim_decay_start)
            dampening_coeff = max(tmp, dampening_coeff_lower_bound)
        else:
            dampening_coeff = fim_dampening_coeff
        
        fim = fim + dampening_coeff*np.eye(2*self.dim)
        # check if FIM is invertible
        # if np.linalg.cond(fim) > 1/sys.float_info.epsilon:
        #     raise ValueError(f'Fisher information matrix is not invertible, it is: {fim}')
        return fim

    def constrained_optimization(self, initial_log_lambdas:int=-1, num_lambdas:int=4, num_steps_per_lambda:int=100):
        """Function that performs constrained optimization.

        Parameters
        ----------
        initial_log_lambdas : int, optional
            starting values of exponential logarithm of lambda, by default -1
        num_lambdas : int, optional
            Number of lambda updates, by default 4
        num_steps_per_lambda : int, optional
            Number of optimization steps with fixed value of lambdas., by default 100
        """
        sigma_norm_convergance_criterion = False
        if self.optimizer is None:
            print('Optimizer is not created, reverting to default Adam optimizer with lr 1e-2')
            self.optimizer = torch.optim.Adam(self.parameters[0], lr=1e-2)
        lambdas = initial_log_lambdas*np.ones(self.objective.num_constraints) 
        for i in range(num_lambdas):
            self.optimize_fixed_lambda(lambdas, num_steps_per_lambda)
            print(self.objective.lambdas, self.get_final_state())
            lambdas = lambdas + 1

            # convergance criterion for the outher loop
            # if cnstraint are less the specied value and (||sigma^2|| <-= tol break)
            #l2_norm = torch.norm(torch.exp(self.parameters[0][self.dim:]))
            # TODO: can add || |x_lambda* - x_{lambda-1}*|| < tol also as a convergance criterion
            with torch.no_grad():
                rms = torch.sqrt(torch.mean(torch.square(torch.exp(2*self.parameters[0][self.dim:])))) # sigma^2 = e^(2*beta)
            if rms.item() <= self.tolerance_sigma:
            #if np.linalg.norm(self.stored_constraints_mean[-1])<=self.tol_constraints  and rms.item() <= self.tolerance_sigma:
            #if np.linalg.norm(self.stored_constraints_mean[-1])<=self.tol_constraints  and l2_norm.item() <= self.tolerance_sigma:
                print(f"----------------------------------------\n"
                      f"Outer loop terminating. RMS of sigma^2 convergance criterion met at iteration: {self.iteration}, with RMS sigma^2 = {rms.item()}\n"
                      f"----------------------------------------\n")
                sigma_norm_convergance_criterion = True
                break
        if not sigma_norm_convergance_criterion:
            print(f"-------------------------------------------\n"
               f" Outer loop terminating. Max no. of iterations crtirion met. The number of iterations : {self.iteration} is reached for the given lambda : {self.objective.lambdas}\n"
                f"-------------------------------------------\n")


    def unconstrained_optimization(self, num_steps: int=100):
        """Function that performs unconstrained optimization.
        Synchronous to the "get_fixed_lambda" function above. 

        Parameters
        ----------
        num_steps : int, optional
            number of optimization steps, by default 100
        """
        sigma_convergance_criterion = False
        for i in range(num_steps):
            val, grad = self.objective.function_wrapper(self.parameters[0])
            if self.natural_gradients:
                grad = self._get_fim_adjusted_gradient(self.parameters[0][self.dim:].detach().numpy(), grad)
            self.parameters[0].grad = torch.tensor(grad) # Tis could be problemtic in GPUs when device is not set correctly
            #self.optimizer.step()
            # store numpy of parmeters in stored_results
            self.stored_results.append(deepcopy(self.parameters[0]))
            self.stored_f_x.append(val) # storing f(x) values
            self.stored_constraints_mean.append(self.objective.objective_value)
            self.iteration = i

            # print the output
            if self.verbose and i%25 == 0:
                print(f'Iteration: {i}, L(x): {val}, f(x): {self.objective.objective_value}, theta_mean : {self.stored_results[-1][:self.dim]}, theta_beta : {self.stored_results[-1][self.dim:]} ')
            
            # take gradient step
            self.optimizer.step()
            # convergance criterion if (||sigma^2|| <-= 10^-06 break)
            #l2_norm = torch.norm(torch.exp(self.parameters[0][self.dim:]))
            
            with torch.no_grad():
                rms = torch.sqrt(torch.mean(torch.square(torch.exp(self.parameters[0][self.dim:]))))
            # if i%100 == 0:
            #     print(f"RMS of sigma^2 is {rms.item()} at iteration: {i}")
            #if l2_norm.item() <= self.tolerance_sigma:
            if rms.item() <= self.tolerance_sigma:
                print(f"----------------------------------------\n"
                      f"Root mean sq. of sigma^2 is {rms.item()}, convergance criterion met at iteration: {i}\n"
                      f"----------------------------------------\n")
                sigma_convergance_criterion = True
                break
        if not sigma_convergance_criterion:
            print(f"-------------------------------------------\n"
                f"no. of iterations crtirion met. The maximum number of iterations : {num_steps} is reached.\n"
                f"-------------------------------------------\n")
    
    def optimize(self, **kwargs):
        """Function to optmize the objective function
        """
        if self.objective.num_constraints > 0:
            self.constrained_optimization(**kwargs)
        else:
            self.unconstrained_optimization(**kwargs)
    
    def get_final_state(self):
        """Reurns the finals optimization results.

        Returns
        -------
        dict
            Dictionary of optimum mean and variance.
        """
        return {'mean':self.stored_results[-1][:self.dim], 'variance':self.stored_results[-1][self.dim:]}
    
    def get_objective_constraint_evolution(self):
            """
            Returns the evolution of the objective and constraint values.

            Returns:
                If there are constraints, returns a tuple containing the augmented objective mean,
                objective mean, and constraints mean and lambdas as numpy arrays.
                If there are no constraints, returns a tuple containing the augmented objective mean
                and objective mean as numpy arrays.
            """
           
            aug_objective_mean = np.array(self.stored_f_x)
            objective_mean = np.array(self.stored_objective_mean)
            

            if self.objective.num_constraints > 0:
                constraints_mean = np.array(self.stored_constraints_mean)
                lambdas = np.array(self.stored_lambdas)
                return aug_objective_mean, objective_mean, constraints_mean, lambdas
            else:
                return aug_objective_mean, objective_mean
        
    def get_design_variable_evolution(self):
            """
            Returns the evolution of the design variables.

            Returns:
                x_mean (ndarray): [Nx dim] with N being of step. The evolution of the mean design variables.
                x_beta (ndarray): The evolution of the beta design variables.
            """
            # convert list of tensors in store_results to numpy array
            des_variables = np.array([result.detach().numpy() for result in self.stored_results])
            x_mean = des_variables[:, :self.dim]
            x_beta = des_variables[:, self.dim:]
            return x_mean, x_beta
    
    def save_results(self, path:str):
        """Saves the results of the optimization in the given path.

        Parameters
        ----------
        path : str
            Path to save the results.
        """
        
        x_mean, x_beta = self.get_design_variable_evolution()

        # delete first row, somehow its the same as the final state
        x_mean = x_mean[1:]
        x_beta = x_beta[1:]
        np.save(f'{path}/design_variable_mean_evolution_{datetime}.npy', x_mean)
        np.save(f'{path}/design_variable_beta_evolution_{datetime}.npy', x_beta)


        np.save(f'{path}/final_state_{datetime}.npy', self.get_final_state())

        if self.objective.num_constraints > 0:
            aug_obj, obj, constraints, lambdas = self.get_objective_constraint_evolution()
            np.save(f'{path}/constraint_evolution_{datetime}.npy', constraints)
            np.save(f'{path}/lambda_evolution_{datetime}.npy', lambdas)
            np.save(f'{path}/objective_evolution_{datetime}.npy', obj)
            np.save(f'{path}/augmented_objective_evolution_{datetime}.npy', aug_obj)
        else:
            aug_obj, obj = self.get_objective_constraint_evolution()
            np.save(f'{path}/objective_evolution_{datetime}.npy', obj)
            np.save(f'{path}/augmented_objective_evolution_{datetime}.npy', aug_obj)

        
    def plot_results(self, path:str=None, save_name:str=None):
            """
            Plot the results of the stochastic optimizer.

            Parameters:
            path (str): The path where the plots will be saved.
            save_name (str): The name of the saved plot file.
            """
            x_mean, x_beta = self.get_design_variable_evolution()

            # delete first row, somehow its the same as the final state
            x_mean = x_mean[1:]
            x_beta = x_beta[1:]

            if self.objective.num_constraints > 0:
                aug_obj, obj, constraints, lambdas = self.get_objective_constraint_evolution()
                ve = variable_evolution(L_x=aug_obj, f_x=obj, mu=x_mean, beta=x_beta, path=path, save_name=save_name,C_x=constraints,lambdas=lambdas)
            else:
                aug_obj, obj = self.get_objective_constraint_evolution()
                ve = variable_evolution(L_x=aug_obj, f_x=obj, mu=x_mean, beta=x_beta, path=path, save_name=save_name)   
            ve.plot_all()

        

        
        
    

def sphere(x):
    X = np.atleast_2d(x)
    val1 = np.sum(X**2, axis=1)
    # val2 = np.random.normal(0, 0.0001, val1.shape)
    val2 = 0
    return val1 + val2

def linear_constraint(X):
    x = np.atleast_2d(X)
    return 1 - x[:, 0] - x[:, 1]

if __name__ == '__main__':
    dim = 32
    constraints = [linear_constraint]
    # constraints = None
    obj = Baseline1(dim, sphere, constraints, num_samples=32, qmc=True, correct_constraint_derivative=True)
    optimizer = Stochastic_Optimizer(obj)
    optimizer.create_optimizer('Adam', lr=1e-2)
    optimizer.optimize()
    print(optimizer.get_final_state())<|MERGE_RESOLUTION|>--- conflicted
+++ resolved
@@ -1,10 +1,7 @@
 import numpy as np
 import torch
 from scoutNd.objective_function import *
-<<<<<<< HEAD
 from scoutNd.viz import variable_evolution
-=======
->>>>>>> 1ed84f2d
 import matplotlib.pyplot as plt
 from copy import deepcopy
 import sys
